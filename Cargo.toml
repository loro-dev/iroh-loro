--- conflicted
+++ resolved
@@ -9,23 +9,13 @@
 async-channel = "2.3.1"
 clap = { version = "4.5.1", features = ["derive"] }
 dirs-next = "2.0.0"
-<<<<<<< HEAD
-iroh = "0.31"
+iroh = { version = "0.31.1", features = ["discovery-local-network"] }
 iroh-node-util = { version = "0.31", default-features = false }
 loro = "1.3.1"
 n0-future = "0.1.2"
 notify = "7.0.0"
 postcard = "1.0.8"
-rand = "0.8"
-=======
-# iroh = "0.29"
-iroh = {version = "0.34.1", features = ["discovery-local-network"]}
-iroh-node-util = "0.34.0"
-loro = "1.1.0"
-notify = "7.0.0"
-postcard = "1.0.8"
 rand = "0.8.5"
->>>>>>> 2773a48f
 serde = { version = "1.0.197", features = ["derive"] }
 tokio = { version = "1.36.0", features = ["full"] }
 tracing = "0.1.41"
